import React, { useState, useEffect, useCallback, useRef } from 'react';
import { Card } from '@/components/ui/card';
import { Button } from '@/components/ui/button';
import { Badge } from '@/components/ui/badge';
import WebcamFeed from '@/components/WebcamFeed';
import VoteChart from '@/components/VoteChart';
import ChatInterface from '@/components/ChatInterface';
import QuestionDisplay from '@/components/QuestionDisplay';
import CooldownDisplay from '@/components/CooldownDisplay';
import { dataService } from '@/services/dataService';
import HelpDialog from '@/components/HelpDialog';
import { Link } from 'react-router-dom';
import { toast } from '@/components/ui/sonner';

const SECURITY_QUESTIONS = [
  "Do you reuse the same password across multiple accounts?",
  "Have you enabled two-factor authentication on your main email?",
  "Do you use your fingerprint to unlock your phone?",
  "Would you click a link in an unexpected email from your bank?",
  "Do you regularly update your software when prompted?",
  "Would you connect to free public WiFi for online banking?",
  "Do you backup your important files regularly?",
  "Would you share your login credentials with a close friend?"
];

const RECOMMENDED_ANSWERS: ('yes' | 'no')[] = [
  'no',
  'yes',
  'yes',
  'no',
  'yes',
  'no',
  'yes',
  'no'
];

const QUESTION_DURATION_MS = 45000;
const COOLDOWN_DURATION_MS = 20000;

// Function to get local IP address
const getLocalIPAddress = async (): Promise<string> => {
  try {
    // Method 1: Try to get local IP using WebRTC
    const pc = new RTCPeerConnection({ iceServers: [] });
    pc.createDataChannel('');
    
    return new Promise((resolve) => {
      pc.onicecandidate = (event) => {
        if (event.candidate) {
          const candidate = event.candidate.candidate;
          const ipMatch = candidate.match(/([0-9]+\.[0-9]+\.[0-9]+\.[0-9]+)/);
          if (ipMatch && ipMatch[1] !== '127.0.0.1') {
            pc.close();
            resolve(ipMatch[1]);
            return;
          }
        }
      };
      
      pc.createOffer().then(offer => pc.setLocalDescription(offer));
      
      // If no IP is obtained within 5 seconds, use fallback
      setTimeout(() => {
        pc.close();
        resolve(window.location.hostname || 'localhost');
      }, 5000);
    });
  } catch (error) {
    console.warn('Unable to get local IP address, using fallback:', error);
    return window.location.hostname || 'localhost';
  }
};

const Index = () => {
  const [currentQuestion, setCurrentQuestion] = useState(0);
  const [votes, setVotes] = useState({ yes: 0, no: 0 });
  const [isDiscussionOpen, setIsDiscussionOpen] = useState(false);
  const [fallbackMode, setFallbackMode] = useState(false);
  const [debugMode, setDebugMode] = useState(false);
  const [fps, setFps] = useState(30);
  const [detectedFaces, setDetectedFaces] = useState([]);
  const [timeRemaining, setTimeRemaining] = useState(QUESTION_DURATION_MS / 1000);
  const [cooldownRemaining, setCooldownRemaining] = useState(COOLDOWN_DURATION_MS / 1000);
  const [isCooldown, setIsCooldown] = useState(false);
  const [sessionStats, setSessionStats] = useState(dataService.getSessionStats());
  const [isHelpOpen, setIsHelpOpen] = useState(false);
  const [qrRoomId, setQrRoomId] = useState<string | null>(null);
  const [qrTopic, setQrTopic] = useState<string | null>(null);
<<<<<<< HEAD
  const [nodThreshold, setNodThreshold] = useState(0.04);
  const [shakeThreshold, setShakeThreshold] = useState(0.06);
=======
  const [localIP, setLocalIP] = useState<string>('');
  const [qrCodeUrl, setQrCodeUrl] = useState<string>('');
  const [aiAnswer, setAiAnswer] = useState<string>('');
>>>>>>> f7b9f54f
  
  // Track which face IDs have voted for which questions (persisted across question changes)
  const faceVotesRef = useRef<Record<number, Set<number>>>({});

  // Generate QR code URL
  const generateQRCode = useCallback(async () => {
    try {
      const ip = await getLocalIPAddress();
      setLocalIP(ip);
      
      const roomId = `question_${btoa(SECURITY_QUESTIONS[currentQuestion]).slice(0, 8)}`;
      const chatUrl = `http://${ip}:8080?room=${encodeURIComponent(roomId)}&topic=${encodeURIComponent(SECURITY_QUESTIONS[currentQuestion])}`;
      
      // Use online QR code generation service
      const qrUrl = `https://api.qrserver.com/v1/create-qr-code/?size=200x200&data=${encodeURIComponent(chatUrl)}`;
      setQrCodeUrl(qrUrl);
      
      console.log('Generated chat URL:', chatUrl);
    } catch (error) {
      console.error('Failed to generate QR code:', error);
      toast('Failed to generate QR code, please check network connection');
    }
  }, [currentQuestion]);

  // On mount, load session data
  useEffect(() => {
    dataService.logAnalyticsEvent('session_start');
    const savedQuestion = dataService.getCurrentQuestion();
    setCurrentQuestion(savedQuestion);

    const savedVotes = dataService.getVotesForQuestion(savedQuestion);
    setVotes(savedVotes);

    const params = new URLSearchParams(window.location.search);
    const r = params.get('room');
    if (r) {
      setQrRoomId(r);
      const topic = params.get('topic');
      setQrTopic(topic);
      setIsDiscussionOpen(true);
      setFallbackMode(true);
      // Don't generate QR code when accessed via QR code (mobile mode)
      return;
    }

    // Generate initial QR code only for desktop/main interface
    generateQRCode();
  }, [generateQRCode]);

  // Regenerate QR code when question changes (only if not in QR mode)
  useEffect(() => {
    if (!qrRoomId) {
      generateQRCode();
    }
  }, [currentQuestion, generateQRCode, qrRoomId]);

  // Fetch AI answer when question changes
  useEffect(() => {
    setAiAnswer('');
    fetch(`/ai-answer?q=${encodeURIComponent(SECURITY_QUESTIONS[currentQuestion])}`)
      .then(res => res.json())
      .then(data => setAiAnswer(data.answer))
      .catch(err => console.error('Failed to fetch AI answer', err));
  }, [currentQuestion]);

  // Question/Cooldown cycle
  useEffect(() => {
    if (isCooldown) return;
    const start = Date.now();
    const tick = () => {
      const elapsed = Date.now() - start;
      const remaining = Math.max(0, QUESTION_DURATION_MS - elapsed);
      setTimeRemaining(Math.ceil(remaining / 1000));
      if (remaining <= 0) {
        setIsCooldown(true);
      }
    };
    tick();
    const t = setInterval(tick, 1000);
    return () => clearInterval(t);
  }, [currentQuestion, isCooldown]);

  // Cooldown timer
  useEffect(() => {
    if (!isCooldown) return;
    const start = Date.now();
    const tick = () => {
      const elapsed = Date.now() - start;
      const remaining = Math.max(0, COOLDOWN_DURATION_MS - elapsed);
      setCooldownRemaining(Math.ceil(remaining / 1000));
      if (remaining <= 0) {
        const nextQuestion = (currentQuestion + 1) % SECURITY_QUESTIONS.length;
        setCurrentQuestion(nextQuestion);
        dataService.setCurrentQuestion(nextQuestion);
        const questionVotes = dataService.getVotesForQuestion(nextQuestion);
        setVotes(questionVotes);
        setSessionStats(dataService.getSessionStats());
        setIsCooldown(false);
      }
    };
    tick();
    const t = setInterval(tick, 1000);
    return () => clearInterval(t);
  }, [isCooldown, currentQuestion]);

  // Memoized Callback: handleGestureDetected
  const handleGestureDetected = useCallback((gesture: 'yes' | 'no', faceId: number) => {
    if (isCooldown) return;
    console.log(`Gesture detected: Face ${faceId} voted ${gesture} for question ${currentQuestion + 1}`);
    
    // Initialize vote tracking for this question if not exists
    if (!faceVotesRef.current[currentQuestion]) {
      faceVotesRef.current[currentQuestion] = new Set();
    }
    
    // Check if this face has already voted for this question
    if (faceVotesRef.current[currentQuestion].has(faceId)) {
      console.log(`Face ${faceId} has already voted for question ${currentQuestion + 1}, ignoring duplicate vote`);
      return;
    }
    
    // Record that this face has voted for this question
    faceVotesRef.current[currentQuestion].add(faceId);
    console.log(`Recorded vote for Face ${faceId} on question ${currentQuestion + 1}. Total faces voted: ${faceVotesRef.current[currentQuestion].size}`);

    // Add vote to persistence
    const newVotes = dataService.addVote(currentQuestion, gesture);
    setVotes(newVotes);

    // Log analytics
    dataService.logAnalyticsEvent('gesture_detected', {
      questionId: currentQuestion,
      gesture,
      faceId,
      fps,
    });

    // Update session stats
    setSessionStats(dataService.getSessionStats());

    // Minority confetti logic
    const total = newVotes.yes + newVotes.no;
    if (total > 3) {
      const yesPct = newVotes.yes / total;
      const noPct = newVotes.no / total;
      if (yesPct < 0.25 || noPct < 0.25) {
        console.log('🎉 Minority opinion detected! Great discussion starter.');
        toast('Minority viewpoint detected! 🎉 This creates interesting discussions.');
      }
    }
    
    console.log(`Vote recorded: ${gesture.toUpperCase()} | Current totals - Yes: ${newVotes.yes}, No: ${newVotes.no}`);
  }, [currentQuestion, fps]);

  // Memoized Callback: handleFaceData
  const handleFaceData = useCallback((faces: any[], currentFps: number) => {
    setDetectedFaces(faces);
    setFps(currentFps);
  }, []);

  const handleConflictPair = useCallback(() => {
    console.log('Conflict pair detected');
    toast('It\'s a cyber match!');
  }, []);

  // Clear / Export data
  const handleClearData = () => {
    if (confirm('Clear all session data? This will reset votes and statistics.')) {
      dataService.clearSessionData();
      setVotes({ yes: 0, no: 0 });
      setCurrentQuestion(0);
      setSessionStats(dataService.getSessionStats());
      // Clear face vote tracking
      faceVotesRef.current = {};
      console.log('Session data cleared');
    }
  };

  const handleExportData = () => {
    const data = dataService.exportAnonymizedData();
    const blob = new Blob([JSON.stringify(data, null, 2)], { type: 'application/json' });
    const url = URL.createObjectURL(blob);
    const a = document.createElement('a');
    a.href = url;
    a.download = `securematch_data_${new Date().toISOString().split('T')[0]}.json`;
    a.click();
    URL.revokeObjectURL(url);
    console.log('Data exported');
  };

  // Development helpers
  const handleTestVote = (gesture: 'yes' | 'no') => {
    // Use a negative face ID for test votes to distinguish from real faces
    const testFaceId = Math.floor(Math.random() * -1000);
    console.log(`Test vote: ${gesture} (Face ID: ${testFaceId})`);
    handleGestureDetected(gesture, testFaceId);
  };

  // Copy chat link to clipboard
  const copyToClipboard = async () => {
    if (localIP) {
      const roomId = `question_${btoa(SECURITY_QUESTIONS[currentQuestion]).slice(0, 8)}`;
      const chatUrl = `http://${localIP}:8080?room=${encodeURIComponent(roomId)}&topic=${encodeURIComponent(SECURITY_QUESTIONS[currentQuestion])}`;
      
      try {
        await navigator.clipboard.writeText(chatUrl);
        toast('Chat link copied to clipboard!');
      } catch (error) {
        console.error('Copy failed:', error);
        toast('Copy failed, please copy link manually');
      }
    }
  };

  return (
    <div className="min-h-screen bg-gradient-to-br from-slate-900 via-purple-900 to-slate-900 p-4">
      {/* If accessed via QR code (mobile), show ONLY the chat interface */}
      {qrRoomId ? (
        <ChatInterface
          question={qrTopic ?? SECURITY_QUESTIONS[currentQuestion]}
          onClose={() => {
            // For QR code access, "closing" means going to a thank you page
            // instead of showing the full website
            window.location.href = '/';
          }}
          isMobileQRMode={true}
        />
      ) : (
        // Normal desktop interface
        <div className="max-w-7xl mx-auto">
          {/* Header */}
          <div className="text-center mb-8">
            <h1 className="text-5xl font-bold text-white mb-4 bg-gradient-to-r from-green-400 to-blue-500 bg-clip-text text-transparent">
              SecureMatch
            </h1>
            <p className="text-xl text-gray-300 mb-2">
              Production Gesture-Driven Security Dialogue
            </p>
            <div className="flex justify-center gap-4 text-sm text-gray-400 flex-wrap">
              <Badge variant="outline" className="text-green-400 border-green-400">
                FPS: {Math.round(fps)}
              </Badge>
              <Badge variant="outline" className="text-blue-400 border-blue-400">
                Faces: {detectedFaces.length}
              </Badge>
              <Badge variant="outline" className="text-purple-400 border-purple-400">
                Votes: {sessionStats.totalVotes}
              </Badge>
              <Badge variant="outline" className="text-yellow-400 border-yellow-400">
                Session: {Math.round(sessionStats.sessionDuration / 1000 / 60)}m
              </Badge>
              <Badge variant="outline" className="text-orange-400 border-orange-400">
                Q{currentQuestion + 1} Voters: {faceVotesRef.current[currentQuestion]?.size || 0}
              </Badge>
              {fallbackMode && (
                <Badge variant="destructive">
                  Fallback Mode
                </Badge>
              )}
            </div>
            <div className="mt-4 flex gap-2 justify-center">
              <Button variant="outline" size="sm" onClick={() => setIsHelpOpen(true)}>
                Help
              </Button>
              <Link to="/stats">
                <Button variant="outline" size="sm">Stats</Button>
              </Link>
            </div>
          </div>

<<<<<<< HEAD
        {isCooldown ? (
          <CooldownDisplay
            recommended={RECOMMENDED_ANSWERS[currentQuestion]}
            remaining={cooldownRemaining}
          />
        ) : (
          <QuestionDisplay
            question={SECURITY_QUESTIONS[currentQuestion]}
            questionIndex={currentQuestion + 1}
            totalQuestions={SECURITY_QUESTIONS.length}
            timeRemaining={timeRemaining}
            questionDuration={QUESTION_DURATION_MS / 1000}
          />
        )}

        {/* Threshold Slider Controls */}
        <div className="flex gap-8 mb-6">
          <div>
            <label className="block text-sm text-white mb-1">
              Nicken Threshold: {nodThreshold}
            </label>
            <input
              type="range"
              min="0.01"
              max="0.15"
              step="0.005"
              value={nodThreshold}
              onChange={e => setNodThreshold(Number(e.target.value))}
            />
          </div>
          <div>
            <label className="block text-sm text-white mb-1">
              Kopfschütteln Threshold: {shakeThreshold}
            </label>
            <input
              type="range"
              min="0.01"
              max="0.15"
              step="0.005"
              value={shakeThreshold}
              onChange={e => setShakeThreshold(Number(e.target.value))}
            />
          </div>
        </div>

        <div className="mt-6 grid grid-cols-1 lg:grid-cols-3 gap-6">
          {/* Webcam + Controls */}
          <div className="lg:col-span-2">
            <Card className="bg-black/50 border-gray-700 p-6">
              <div className="mb-4">
                <h2 className="text-2xl font-semibold text-white mb-2">
                  Interactive Feed
                </h2>
                <p className="text-gray-300 text-sm">
                  {fallbackMode
                    ? "Scan QR code below to join the discussion"
                    : "Nod for YES • Shake for NO"
                  }
                </p>
              </div>

              <WebcamFeed
                onGestureDetected={handleGestureDetected}
                onFaceData={handleFaceData}
                onConflictPair={handleConflictPair}
                fallbackMode={fallbackMode}
                debugMode={debugMode}
                questionId={currentQuestion}
                nodThreshold={nodThreshold}
                shakeThreshold={shakeThreshold}
              />

              {/* Dev Controls */}
              <div className="mt-4 flex gap-2 justify-center flex-wrap">
                <Button
                  onClick={() => handleTestVote('yes')}
                  className="bg-green-600 hover:bg-green-700"
                  size="sm"
                >
                  Test YES
                </Button>
                <Button
                  onClick={() => handleTestVote('no')}
                  className="bg-red-600 hover:bg-red-700"
                  size="sm"
                >
                  Test NO
                </Button>
                <Button
                  onClick={() => setFallbackMode(f => !f)}
                  variant="outline"
                  size="sm"
                >
                  Toggle Fallback
                </Button>
                <Button
                  onClick={handleClearData}
                  variant="outline"
                  size="sm"
                  className="text-yellow-400 border-yellow-400"
                >
                  Clear Data
                </Button>
                <Button
                  onClick={handleExportData}
                  variant="outline"
                  size="sm"
                  className="text-blue-400 border-blue-400"
                >
                  Export Data
                </Button>
                <Button
                  onClick={() => setDebugMode(d => !d)}
                  variant="outline"
                  size="sm"
                  className="text-purple-400 border-purple-400"
                >
                  {debugMode ? 'Hide Debug' : 'Show Debug'}
                </Button>
              </div>
            </Card>
          </div>
=======
          {isCooldown ? (
            <CooldownDisplay
              recommended={RECOMMENDED_ANSWERS[currentQuestion]}
              remaining={cooldownRemaining}
            />
          ) : (
            <QuestionDisplay
              question={SECURITY_QUESTIONS[currentQuestion]}
              questionIndex={currentQuestion + 1}
              totalQuestions={SECURITY_QUESTIONS.length}
              timeRemaining={timeRemaining}
              questionDuration={QUESTION_DURATION_MS / 1000}
              aiAnswer={aiAnswer}
            />
          )}
>>>>>>> f7b9f54f

          <div className="mt-6 grid grid-cols-1 lg:grid-cols-3 gap-6">
            {/* Webcam + Controls */}
            <div className="lg:col-span-2">
              <Card className="bg-black/50 border-gray-700 p-6">
                <div className="mb-4">
                  <h2 className="text-2xl font-semibold text-white mb-2">
                    Interactive Feed
                  </h2>
                  <p className="text-gray-300 text-sm">
                    {fallbackMode
                      ? "Welcome to the discussion!"
                      : "Nod for YES • Shake for NO"
                    }
                  </p>
                </div>

                <WebcamFeed
                  onGestureDetected={handleGestureDetected}
                  onFaceData={handleFaceData}
                  onConflictPair={handleConflictPair}
                  fallbackMode={fallbackMode}
                  debugMode={debugMode}
                  questionId={currentQuestion}
                />

                {/* Dev Controls */}
                <div className="mt-4 flex gap-2 justify-center flex-wrap">
                  <Button
                    onClick={() => handleTestVote('yes')}
                    className="bg-green-600 hover:bg-green-700"
                    size="sm"
                  >
                    Test YES
                  </Button>
                  <Button
                    onClick={() => handleTestVote('no')}
                    className="bg-red-600 hover:bg-red-700"
                    size="sm"
                  >
                    Test NO
                  </Button>
                  <Button
                    onClick={() => setFallbackMode(f => !f)}
                    variant="outline"
                    size="sm"
                  >
                    Toggle Fallback
                  </Button>
                  <Button
                    onClick={handleClearData}
                    variant="outline"
                    size="sm"
                    className="text-yellow-400 border-yellow-400"
                  >
                    Clear Data
                  </Button>
                  <Button
                    onClick={handleExportData}
                    variant="outline"
                    size="sm"
                    className="text-blue-400 border-blue-400"
                  >
                    Export Data
                  </Button>
                  <Button
                    onClick={() => setDebugMode(d => !d)}
                    variant="outline"
                    size="sm"
                    className="text-purple-400 border-purple-400"
                  >
                    {debugMode ? 'Hide Debug' : 'Show Debug'}
                  </Button>
                </div>
              </Card>
            </div>

            {/* Right: Results + QR Code + Discussion */}
            <div className="space-y-6">
              <VoteChart votes={votes} />

              {/* QR Code Card */}
              <Card className="bg-black/50 border-gray-700 p-6 text-center">
                <h3 className="text-lg font-semibold text-white mb-4">📱 Join Discussion on Mobile</h3>
                
                {qrCodeUrl ? (
                  <div className="space-y-4">
                    <div className="flex justify-center">
                      <img 
                        src={qrCodeUrl} 
                        alt="Scan to join chat" 
                        className="bg-white p-2 rounded-lg shadow-lg"
                        style={{ maxWidth: '200px', height: 'auto' }}
                      />
                    </div>
                    
                    <div className="text-sm text-gray-400">
                      <p>Scan QR code with your phone</p>
                      <p>Opens chat-only mobile experience</p>
                    </div>
                    
                    {localIP && (
                      <div className="mt-4 p-3 bg-gray-800 rounded-lg">
                        <p className="text-xs text-gray-400 mb-2">Or visit manually:</p>
                        <p className="text-xs text-green-400 font-mono break-all">
                          http://{localIP}:8080
                        </p>
                        <Button
                          onClick={copyToClipboard}
                          variant="outline"
                          size="sm"
                          className="mt-2 text-xs"
                        >
                          Copy Link
                        </Button>
                      </div>
                    )}
                  </div>
                ) : (
                  <div className="space-y-4">
                    <div className="animate-spin rounded-full h-8 w-8 border-b-2 border-purple-500 mx-auto"></div>
                    <p className="text-gray-400">Generating QR code...</p>
                  </div>
                )}
                
                <p className="text-gray-400 text-xs mt-4">
                  Anonymous chat • No registration required
                </p>
              </Card>

              {/* Session Stats */}
              <Card className="bg-black/50 border-gray-700 p-4">
                <h3 className="text-lg font-semibold text-white mb-3">Session Stats</h3>
                <div className="space-y-2 text-sm">
                  <div className="flex justify-between">
                    <span className="text-gray-400">Questions Answered:</span>
                    <span className="text-white">{sessionStats.questionsAnswered}</span>
                  </div>
                  <div className="flex justify-between">
                    <span className="text-gray-400">Gestures Detected:</span>
                    <span className="text-white">{sessionStats.gestureCount}</span>
                  </div>
                  <div className="flex justify-between">
                    <span className="text-gray-400">Chat Opened:</span>
                    <span className="text-white">
                      {sessionStats.chatOpened ? 'Yes' : 'No'}
                    </span>
                  </div>
                  <div className="flex justify-between">
                    <span className="text-gray-400">Current Q Faces:</span>
                    <span className="text-white">
                      {faceVotesRef.current[currentQuestion]?.size || 0}
                    </span>
                  </div>
                  {localIP && (
                    <div className="flex justify-between">
                      <span className="text-gray-400">Local IP:</span>
                      <span className="text-white text-xs">{localIP}</span>
                    </div>
                  )}
                </div>
                
                {debugMode && (
                  <div className="mt-4 pt-4 border-t border-gray-600">
                    <h4 className="text-sm font-semibold text-gray-300 mb-2">Debug Info</h4>
                    <div className="text-xs text-gray-400 space-y-1">
                      <div>Detected Faces: {detectedFaces.map((f: any) => f.id).join(', ') || 'None'}</div>
                      <div>Face Vote History:</div>
                      {Object.entries(faceVotesRef.current).map(([qId, faceIds]) => (
                        <div key={qId} className="ml-2">
                          Q{parseInt(qId) + 1}: [{Array.from(faceIds as Set<number>).join(', ')}]
                        </div>
                      ))}
                    </div>
                  </div>
                )}
              </Card>
            </div>
          </div>

          {/* Chat Interface Modal - Only for desktop */}
          {isDiscussionOpen && (
            <ChatInterface
              question={SECURITY_QUESTIONS[currentQuestion]}
              onClose={() => setIsDiscussionOpen(false)}
              isMobileQRMode={false}
            />
          )}
          <HelpDialog open={isHelpOpen} onOpenChange={setIsHelpOpen} />
        </div>
      )}
    </div>
  );
};

export default Index;<|MERGE_RESOLUTION|>--- conflicted
+++ resolved
@@ -86,14 +86,14 @@
   const [isHelpOpen, setIsHelpOpen] = useState(false);
   const [qrRoomId, setQrRoomId] = useState<string | null>(null);
   const [qrTopic, setQrTopic] = useState<string | null>(null);
-<<<<<<< HEAD
+
   const [nodThreshold, setNodThreshold] = useState(0.04);
   const [shakeThreshold, setShakeThreshold] = useState(0.06);
-=======
+
   const [localIP, setLocalIP] = useState<string>('');
   const [qrCodeUrl, setQrCodeUrl] = useState<string>('');
   const [aiAnswer, setAiAnswer] = useState<string>('');
->>>>>>> f7b9f54f
+
   
   // Track which face IDs have voted for which questions (persisted across question changes)
   const faceVotesRef = useRef<Record<number, Set<number>>>({});
@@ -364,7 +364,7 @@
             </div>
           </div>
 
-<<<<<<< HEAD
+
         {isCooldown ? (
           <CooldownDisplay
             recommended={RECOMMENDED_ANSWERS[currentQuestion]}
@@ -487,7 +487,7 @@
               </div>
             </Card>
           </div>
-=======
+
           {isCooldown ? (
             <CooldownDisplay
               recommended={RECOMMENDED_ANSWERS[currentQuestion]}
@@ -503,7 +503,7 @@
               aiAnswer={aiAnswer}
             />
           )}
->>>>>>> f7b9f54f
+
 
           <div className="mt-6 grid grid-cols-1 lg:grid-cols-3 gap-6">
             {/* Webcam + Controls */}
